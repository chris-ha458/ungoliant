--- conflicted
+++ resolved
@@ -46,16 +46,12 @@
 language-tags = "0.3.2"
 lazy_static = "1.4.0"
 oscar-io = "0.1.3"
-<<<<<<< HEAD
 tlsh = {git="https://github.com/Uinelj/tlsh-rs", branch="fix-q3-panic"}
-=======
-# ctclib = {path="../temp/ctclib/"}
 ctclib = {git="https://github.com/Uinelj/ctclib", optional=true}
-#ctclib = "*"
+
 
 [features]
 kenlm = ["dep:ctclib"]
->>>>>>> 5e69ed61
 
 [dev-dependencies]
 rand_distr = "0.4.2"
